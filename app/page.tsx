--- conflicted
+++ resolved
@@ -487,7 +487,6 @@
       </section>
 
       {/* About Section */}
-<<<<<<< HEAD
       <ScrollReveal asChild>
         <section id="about" className="relative px-4 py-20 sm:px-6 lg:px-8">
           <div className="mx-auto max-w-6xl">
@@ -526,74 +525,6 @@
                       </CardContent>
                     </Card>
                   ))}
-=======
-      <section id="about" className="relative px-4 py-20 sm:px-6 lg:px-8">
-        <div className="mx-auto max-w-6xl">
-          <div className="mx-auto mb-16 max-w-3xl text-center">
-            <span className="mb-4 inline-flex items-center gap-2 rounded-full border border-blue-500/30 bg-blue-500/10 px-4 py-1 text-xs font-medium uppercase tracking-[0.4em] text-blue-300">
-              About
-            </span>
-            <h2 className="text-4xl font-bold text-blue-100 sm:text-5xl">
-              About Me
-            </h2>
-            <p className="mt-4 text-base leading-relaxed text-gray-400">
-              A quick snapshot of my journey, experience, and the skills I bring
-              to collaborative AI-driven projects.
-            </p>
-          </div>
-          <div className="grid items-stretch gap-10 lg:grid-cols-[1.05fr_0.95fr] xl:gap-14">
-            {/* Stats Section - Replacing the image */}
-            <div className="space-y-6">
-              <div
-                ref={statsReveal.ref}
-                className="grid grid-cols-1 gap-4 sm:grid-cols-2"
-              >
-                {stats.map((stat, index) => (
-                  <Card
-                    key={index}
-                    className={cn(
-                      "bg-gray-900/80 border-gray-700 transition-all duration-300 hover:scale-[1.02] hover:border-blue-500 cursor-hover",
-                      statsReveal.isRevealed
-                        ? "opacity-100 translate-y-0"
-                        : "opacity-0 translate-y-4"
-                    )}
-                    style={
-                      statsReveal.isRevealed && !statsReveal.prefersReducedMotion
-                        ? { transitionDelay: `${index * 60}ms` }
-                        : undefined
-                    }
-                  >
-                    <CardContent className="p-6 text-center">
-                      <stat.icon className="w-8 h-8 text-blue-400 mx-auto mb-3" />
-                      <div className="text-2xl font-bold text-white mb-1">
-                        {stat.value}
-                      </div>
-                      <div className="text-sm font-medium text-blue-400 mb-1">
-                        {stat.label}
-                      </div>
-                      <div className="text-xs text-gray-400">
-                        {stat.description}
-                      </div>
-                    </CardContent>
-                  </Card>
-                ))}
-              </div>
-
-              <div className="bg-gray-900/80 p-6 rounded-xl border border-gray-800">
-                <h3 className="text-xl font-semibold mb-4 text-blue-400">
-                  Qualifications
-                </h3>
-                <div className="space-y-3 text-gray-300">
-                  <p>
-                    <strong>Education:</strong> Bachelor of Computer Science
-                    (Intelligent Systems), BINUS University (2023-Present), GPA:
-                    3.96/4.00
-                  </p>
-                  <p>
-                    <strong>Certifications:</strong> Microsoft Azure AI
-                    Fundamentals (AI-900T00-A)
-                  </p>
->>>>>>> 61818950
                 </div>
 
                 <div className="bg-gray-900/80 p-6 rounded-xl border border-gray-800">
@@ -730,7 +661,6 @@
       </ScrollReveal>
 
       {/* Projects Section */}
-<<<<<<< HEAD
       <ScrollReveal asChild>
         <section
           id="projects"
@@ -795,69 +725,6 @@
                           </a>
                         </Button>
                       )}
-=======
-      <section
-        id="projects"
-        className="relative bg-gray-900/30 py-20 px-4 sm:px-6 lg:px-8"
-      >
-        <div className="max-w-7xl mx-auto">
-          <h2 className="text-4xl font-bold text-center mb-16 text-blue-400">
-            Featured Projects
-          </h2>
-          <div
-            ref={projectsReveal.ref}
-            className="grid md:grid-cols-2 lg:grid-cols-3 gap-8"
-          >
-            {projects.map((project, index) => (
-              <Card
-                key={index}
-                className={cn(
-                  "flex h-full flex-col border-gray-700 bg-gray-900/80 pt-0 transition-all duration-300 hover:scale-[1.02] hover:border-blue-500 cursor-hover",
-                  projectsReveal.isRevealed
-                    ? "opacity-100 translate-y-0"
-                    : "opacity-0 translate-y-4"
-                )}
-                style={
-                  projectsReveal.isRevealed && !projectsReveal.prefersReducedMotion
-                    ? { transitionDelay: `${index * 60}ms` }
-                    : undefined
-                }
-              >
-                {/* <CardHeader className="p-0">
-                  <div className="w-full h-48 bg-gradient-to-br from-blue-600/20 to-purple-600/20 rounded-t-lg flex items-center justify-center">
-                    <Code className="w-16 h-16 text-blue-400" />
-                  </div>
-                </CardHeader> */}
-                <CardHeader className="p-0 overflow-hidden rounded-t-lg">
-                  <Image
-                    src={project.image}
-                    alt={project.title}
-                    width={project.width}
-                    height={project.height}
-                    className="w-full h-auto object-cover rounded-t-lg"
-                  />
-                </CardHeader>
-                <CardContent className="flex flex-1 flex-col pt-0">
-                  <CardTitle className="text-xl mb-3 text-gray-100">
-                    {project.title}
-                  </CardTitle>
-                  <CardDescription className="text-gray-400 mb-4 leading-relaxed">
-                    {project.summary}
-                  </CardDescription>
-                  <div className="flex flex-wrap gap-2 mb-4">
-                    {project.tags.map((tag, tagIndex) => (
-                      <Badge
-                        key={tagIndex}
-                        variant="outline"
-                        className="border-blue-500 text-blue-400 cursor-hover"
-                      >
-                        {tag}
-                      </Badge>
-                    ))}
-                  </div>
-                  <div className="mt-auto flex gap-3">
-                    {project.liveLink && (
->>>>>>> 61818950
                       <Button
                         size="sm"
                         variant="outline"
@@ -895,7 +762,6 @@
               free to reach out through any of the channels below!
             </p>
 
-<<<<<<< HEAD
             <div className="grid gap-6 sm:grid-cols-2 lg:grid-cols-4">
               {contactMethods.map((method) => {
                 const Icon = method.icon;
@@ -931,57 +797,6 @@
                 );
               })}
             </div>
-=======
-          <div
-            ref={contactReveal.ref}
-            className="grid gap-6 sm:grid-cols-2 lg:grid-cols-4"
-          >
-            {contactMethods.map((method, index) => {
-              const Icon = method.icon;
-              const isExternal = method.href.startsWith("http");
-
-              return (
-                <a
-                  key={method.label}
-                  href={method.href}
-                  target={isExternal ? "_blank" : undefined}
-                  rel={isExternal ? "noopener noreferrer" : undefined}
-                  className="group h-full"
-                >
-                  <Card
-                    className={cn(
-                      "h-full border-gray-700 bg-gray-900/80 transition-all group-hover:border-blue-500 group-hover:shadow-[0_0_25px_rgba(56,189,248,0.25)] cursor-hover",
-                      contactReveal.isRevealed
-                        ? "opacity-100 translate-y-0"
-                        : "opacity-0 translate-y-4"
-                    )}
-                    style={
-                      contactReveal.isRevealed && !contactReveal.prefersReducedMotion
-                        ? { transitionDelay: `${index * 60}ms` }
-                        : undefined
-                    }
-                  >
-                    <CardContent className="flex h-full flex-col items-center gap-3 p-6 text-center">
-                      <div className="flex h-12 w-12 items-center justify-center rounded-full border border-blue-500/40 bg-blue-500/10 text-blue-300 shadow-inner">
-                        <Icon className="h-6 w-6" />
-                      </div>
-                      <div>
-                        <h3 className="mb-1 text-lg font-semibold text-gray-100">
-                          {method.label}
-                        </h3>
-                        {/* <p className="text-sm uppercase tracking-[0.3em] text-blue-400/60">
-                          {method.helper}
-                        </p> */}
-                      </div>
-                      <p className="break-all text-gray-300 transition group-hover:text-blue-200">
-                        {method.value}
-                      </p>
-                    </CardContent>
-                  </Card>
-                </a>
-              );
-            })}
->>>>>>> 61818950
           </div>
         </section>
       </ScrollReveal>
