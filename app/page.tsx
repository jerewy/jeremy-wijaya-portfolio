--- conflicted
+++ resolved
@@ -96,27 +96,16 @@
   const hardSkillSlides: SkillSlide[] = [
     {
       name: "Python",
-<<<<<<< HEAD
       description: "Building data pipelines, FastAPI services, and production-ready ML workflows.",
-=======
-      description:
-        "Building data pipelines, FastAPI services, and production-ready ML workflows.",
->>>>>>> f3b4db1c
       category: "AI Engineering",
     },
     {
       name: "JavaScript & TypeScript",
-<<<<<<< HEAD
       description: "Crafting performant web apps and design systems across React and Next.js ecosystems.",
-=======
-      description:
-        "Crafting performant web apps and design systems across React and Next.js ecosystems.",
->>>>>>> f3b4db1c
       category: "Frontend/Full-stack",
     },
     {
       name: "Next.js",
-<<<<<<< HEAD
       description: "Designing SSR/ISR experiences, API routes, and AI-enabled dashboards at scale.",
       category: "Web Platform",
     },
@@ -154,35 +143,6 @@
       name: "Add your next skill",
       description: "Duplicate this slide and update the copy to keep showcasing new technologies you learn.",
       category: "Future Highlight",
-=======
-      description:
-        "Designing SSR/ISR experiences, API routes, and AI-enabled dashboards at scale.",
-      category: "Web Platform",
-    },
-    {
-      name: "TensorFlow & PyTorch",
-      description:
-        "Experimenting with deep learning architectures for vision, NLP, and structured data.",
-      category: "Machine Learning",
-    },
-    {
-      name: "Supabase",
-      description:
-        "Deploying realtime backends, auth flows, and storage integrations for prototypes.",
-      category: "Backend as a Service",
-    },
-    {
-      name: "Git & Collaboration",
-      description:
-        "Leading version-controlled workflows, code reviews, and GitHub Actions automation.",
-      category: "Team Practices",
-    },
-    {
-      name: "Figma",
-      description:
-        "Translating UX wireframes into polished UI libraries and interaction specs.",
-      category: "Product Design",
->>>>>>> f3b4db1c
     },
     {
       name: "HTML & CSS",
@@ -276,14 +236,7 @@
   ];
 
   return (
-<<<<<<< HEAD
     <div id="top" className="min-h-screen bg-gray-950 text-gray-100 relative overflow-hidden">
-=======
-    <div
-      id="top"
-      className="min-h-screen bg-gray-950 text-gray-100 relative overflow-hidden"
-    >
->>>>>>> f3b4db1c
       <CustomCursor />
       <AnimatedBackground />
 
@@ -293,29 +246,13 @@
           <div className="hidden md:block">
             <div className="rounded-full bg-gradient-to-r from-sky-500/50 via-indigo-500/40 to-purple-500/50 p-[1px] shadow-[0_12px_60px_-25px_rgba(59,130,246,0.65)]">
               <div className="flex items-center justify-between rounded-full bg-gray-950/90 px-6 py-3 backdrop-blur-xl">
-<<<<<<< HEAD
                 <a href="#top" className="cursor-hover flex items-center gap-3 text-left">
-=======
-                <a
-                  href="#top"
-                  className="cursor-hover flex items-center gap-3 text-left"
-                >
->>>>>>> f3b4db1c
                   <span className="flex h-10 w-10 items-center justify-center rounded-full bg-gradient-to-br from-sky-500/80 to-purple-500/80 text-lg font-bold text-white shadow-[0_0_25px_rgba(56,189,248,0.45)]">
                     JW
                   </span>
                   <div className="leading-tight">
-<<<<<<< HEAD
                     <p className="text-sm font-semibold text-slate-100">Jeremy Wijaya</p>
                     <p className="text-xs uppercase tracking-[0.32em] text-blue-300/70">AI Engineer &amp; Developer</p>
-=======
-                    <p className="text-sm font-semibold text-slate-100">
-                      Jeremy Wijaya
-                    </p>
-                    <p className="text-xs uppercase tracking-[0.32em] text-blue-300/70">
-                      AI Engineer &amp; Developer
-                    </p>
->>>>>>> f3b4db1c
                   </div>
                 </a>
                 <div className="flex items-center gap-2 rounded-full bg-gray-900/70 px-6 py-2 text-sm font-medium text-slate-200 shadow-inner">
@@ -352,13 +289,7 @@
           <div className="flex items-center justify-between rounded-full border border-slate-800/70 bg-gray-950/90 px-4 py-2 shadow-md md:hidden">
             <span className="text-lg font-semibold text-blue-200">JW</span>
             <div className="flex items-center gap-4 text-sm text-slate-200">
-<<<<<<< HEAD
               <a href="#projects" className="cursor-hover">Work</a>
-=======
-              <a href="#projects" className="cursor-hover">
-                Work
-              </a>
->>>>>>> f3b4db1c
               <a
                 href="#contact"
                 className="cursor-hover flex items-center gap-1 rounded-full bg-sky-500/20 px-3 py-1 text-sky-100"
@@ -679,16 +610,10 @@
                         <Icon className="h-6 w-6" />
                       </div>
                       <div>
-<<<<<<< HEAD
                         <h3 className="mb-1 text-lg font-semibold text-gray-100">{method.label}</h3>
                         <p className="text-sm uppercase tracking-[0.3em] text-blue-400/60">
                           {method.helper}
                         </p>
-=======
-                        <h3 className="mb-1 text-lg font-semibold text-gray-100">
-                          {method.label}
-                        </h3>
->>>>>>> f3b4db1c
                       </div>
                       <p className="break-all text-gray-300 transition group-hover:text-blue-200">
                         {method.value}
