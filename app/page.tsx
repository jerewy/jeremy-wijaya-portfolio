--- conflicted
+++ resolved
@@ -120,39 +120,6 @@
       name: "TensorFlow & PyTorch",
       description: "Experimenting with deep learning architectures for vision, NLP, and structured data.",
       category: "Machine Learning",
-<<<<<<< HEAD
-=======
-    },
-    {
-      name: "Supabase",
-      description: "Deploying realtime backends, auth flows, and storage integrations for prototypes.",
-      category: "Backend as a Service",
-    },
-    {
-      name: "Git & Collaboration",
-      description: "Leading version-controlled workflows, code reviews, and GitHub Actions automation.",
-      category: "Team Practices",
-    },
-    {
-      name: "Figma",
-      description: "Translating UX wireframes into polished UI libraries and interaction specs.",
-      category: "Product Design",
-    },
-    {
-      name: "HTML & CSS",
-      description: "Delivering responsive, accessible interfaces with Tailwind CSS and semantic markup.",
-      category: "Frontend Fundamentals",
-    },
-    {
-      name: "C & Java",
-      description: "Grounding AI work with systems-level understanding and object-oriented design patterns.",
-      category: "Software Foundations",
-    },
-    {
-      name: "Add your next skill",
-      description: "Duplicate this slide and update the copy to keep showcasing new technologies you learn.",
-      category: "Future Highlight",
->>>>>>> 0b0d4a61
     },
     {
       name: "Supabase",
@@ -327,11 +294,7 @@
       </nav>
 
       {/* Hero Section */}
-<<<<<<< HEAD
       <section className="relative flex min-h-screen items-center justify-center pt-28 md:pt-32">
-=======
-      <section className="relative flex min-h-screen items-center justify-center pt-16">
->>>>>>> 0b0d4a61
         <HeroScene />
         <div className="pointer-events-none absolute inset-0 bg-[radial-gradient(circle_at_top,_rgba(59,130,246,0.18),_transparent_55%)]" />
         <div className="relative z-10 mx-auto max-w-4xl px-4 text-center">
