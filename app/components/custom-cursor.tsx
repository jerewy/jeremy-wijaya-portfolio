"use client";

import { useEffect, useRef, useState } from "react";

type CursorPosition = {
  x: number;
  y: number;
};

export default function CustomCursor() {
  const [position, setPosition] = useState<CursorPosition>({ x: -100, y: -100 });
  const [trailPosition, setTrailPosition] = useState<CursorPosition>({ x: -100, y: -100 });
  const [isHovering, setIsHovering] = useState(false);
  const [isVisible, setIsVisible] = useState(false);
  const livePosition = useRef<CursorPosition>(position);
<<<<<<< HEAD
  const hasShownRef = useRef(false);
=======
>>>>>>> f3b4db1c

  useEffect(() => {
    livePosition.current = position;
  }, [position]);

  useEffect(() => {
    const updatePosition = (event: MouseEvent) => {
      const next = { x: event.clientX, y: event.clientY };
      setPosition(next);
<<<<<<< HEAD
      if (!hasShownRef.current) {
        hasShownRef.current = true;
        setTrailPosition(next);
      }
=======
>>>>>>> f3b4db1c
      setIsVisible(true);
      if (!isVisible) {
        setTrailPosition(next);
      }
    };

    const handleMouseEnter = () => setIsHovering(true);
    const handleMouseLeave = () => setIsHovering(false);
    const handleMouseExit = () => {
      hasShownRef.current = false;
      setIsVisible(false);
    };

    document.addEventListener("mousemove", updatePosition);
    document.addEventListener("mouseleave", handleMouseExit);

    const interactiveElements = document.querySelectorAll(
      '.cursor-hover, button, a, [role="button"]'
    );
    interactiveElements.forEach((element) => {
      element.addEventListener("mouseenter", handleMouseEnter);
      element.addEventListener("mouseleave", handleMouseLeave);
    });

    const handleVisibilityChange = () => {
      if (document.visibilityState === "hidden") {
        hasShownRef.current = false;
        setIsVisible(false);
      }
    };

    document.addEventListener("visibilitychange", handleVisibilityChange);

    return () => {
      document.removeEventListener("mousemove", updatePosition);
<<<<<<< HEAD
      document.removeEventListener("mouseleave", handleMouseExit);
      document.removeEventListener("visibilitychange", handleVisibilityChange);
      interactiveElements.forEach((element) => {
        element.removeEventListener("mouseenter", handleMouseEnter);
        element.removeEventListener("mouseleave", handleMouseLeave);
=======
      document.removeEventListener("mouseout", handleMouseOut);
      interactiveElements.forEach((element) => {
        element.removeEventListener("mouseenter", handleMouseEnter);
        element.removeEventListener("mouseleave", handleMouseLeave);
      });
    };
  }, [isVisible]);

  useEffect(() => {
    let frame: number;

    const animateTrail = () => {
      setTrailPosition((prev) => {
        const target = livePosition.current;
        const next = {
          x: prev.x + (target.x - prev.x) * 0.18,
          y: prev.y + (target.y - prev.y) * 0.18,
        };
        return next;
>>>>>>> f3b4db1c
      });
      frame = window.requestAnimationFrame(animateTrail);
    };

    frame = window.requestAnimationFrame(animateTrail);

    return () => window.cancelAnimationFrame(frame);
  }, []);

  useEffect(() => {
    const root = document.documentElement;
<<<<<<< HEAD

=======
>>>>>>> f3b4db1c
    if (isVisible) {
      root.classList.add("cursor-hidden");
    } else {
      root.classList.remove("cursor-hidden");
    }

    return () => {
      root.classList.remove("cursor-hidden");
    };
  }, [isVisible]);

<<<<<<< HEAD
  useEffect(() => {
    let frame: number;

    const animateTrail = () => {
      setTrailPosition((prev) => {
        const target = livePosition.current;
        const next = {
          x: prev.x + (target.x - prev.x) * 0.18,
          y: prev.y + (target.y - prev.y) * 0.18,
        };
        return next;
      });
      frame = window.requestAnimationFrame(animateTrail);
    };

    frame = window.requestAnimationFrame(animateTrail);

    return () => window.cancelAnimationFrame(frame);
  }, []);

=======
>>>>>>> f3b4db1c
  if (!isVisible) return null;

  return (
    <>
      <div
        className="fixed z-[60] -translate-x-1/2 -translate-y-1/2 transform-gpu pointer-events-none"
        style={{ left: position.x, top: position.y }}
      >
        <div
          className="relative flex h-12 w-12 items-center justify-center"
          style={{ transition: "transform 0.2s ease-out" }}
        >
          <div
            className="absolute inset-0 rounded-full border border-sky-400/60 bg-sky-500/10 backdrop-blur-sm transition-all"
            style={{
              boxShadow: isHovering
                ? "0 0 22px rgba(56, 189, 248, 0.35)"
                : "0 0 14px rgba(56, 189, 248, 0.18)",
              transform: `scale(${isHovering ? 1.05 : 0.95})`,
            }}
          />
          <div
            className="absolute inset-3 rounded-full border border-indigo-400/50 bg-indigo-500/10 mix-blend-screen transition-all"
            style={{
              opacity: isHovering ? 0.85 : 0.6,
              transform: `scale(${isHovering ? 1.08 : 1})`,
            }}
          />
          <div
            className="absolute h-3 w-3 rounded-full bg-white shadow-[0_0_12px_rgba(255,255,255,0.6)]"
            style={{
              transform: `scale(${isHovering ? 0.9 : 1})`,
            }}
          />
          <div className="absolute h-16 w-16 rounded-full bg-sky-400/20 blur-2xl" />
        </div>
      </div>

      <div
        className="fixed z-[55] -translate-x-1/2 -translate-y-1/2 transform-gpu pointer-events-none"
        style={{ left: trailPosition.x, top: trailPosition.y }}
      >
        <div
          className="h-16 w-16 rounded-full bg-gradient-to-br from-sky-500/30 via-indigo-500/20 to-purple-500/10 blur-2xl opacity-80 transition-all"
          style={{
            transform: `scale(${isHovering ? 1.15 : 1})`,
            opacity: isHovering ? 0.9 : 0.7,
          }}
        />
      </div>
    </>
  );
}<|MERGE_RESOLUTION|>--- conflicted
+++ resolved
@@ -13,10 +13,7 @@
   const [isHovering, setIsHovering] = useState(false);
   const [isVisible, setIsVisible] = useState(false);
   const livePosition = useRef<CursorPosition>(position);
-<<<<<<< HEAD
   const hasShownRef = useRef(false);
-=======
->>>>>>> f3b4db1c
 
   useEffect(() => {
     livePosition.current = position;
@@ -26,13 +23,10 @@
     const updatePosition = (event: MouseEvent) => {
       const next = { x: event.clientX, y: event.clientY };
       setPosition(next);
-<<<<<<< HEAD
       if (!hasShownRef.current) {
         hasShownRef.current = true;
         setTrailPosition(next);
       }
-=======
->>>>>>> f3b4db1c
       setIsVisible(true);
       if (!isVisible) {
         setTrailPosition(next);
@@ -68,33 +62,11 @@
 
     return () => {
       document.removeEventListener("mousemove", updatePosition);
-<<<<<<< HEAD
       document.removeEventListener("mouseleave", handleMouseExit);
       document.removeEventListener("visibilitychange", handleVisibilityChange);
       interactiveElements.forEach((element) => {
         element.removeEventListener("mouseenter", handleMouseEnter);
         element.removeEventListener("mouseleave", handleMouseLeave);
-=======
-      document.removeEventListener("mouseout", handleMouseOut);
-      interactiveElements.forEach((element) => {
-        element.removeEventListener("mouseenter", handleMouseEnter);
-        element.removeEventListener("mouseleave", handleMouseLeave);
-      });
-    };
-  }, [isVisible]);
-
-  useEffect(() => {
-    let frame: number;
-
-    const animateTrail = () => {
-      setTrailPosition((prev) => {
-        const target = livePosition.current;
-        const next = {
-          x: prev.x + (target.x - prev.x) * 0.18,
-          y: prev.y + (target.y - prev.y) * 0.18,
-        };
-        return next;
->>>>>>> f3b4db1c
       });
       frame = window.requestAnimationFrame(animateTrail);
     };
@@ -106,10 +78,6 @@
 
   useEffect(() => {
     const root = document.documentElement;
-<<<<<<< HEAD
-
-=======
->>>>>>> f3b4db1c
     if (isVisible) {
       root.classList.add("cursor-hidden");
     } else {
@@ -121,7 +89,6 @@
     };
   }, [isVisible]);
 
-<<<<<<< HEAD
   useEffect(() => {
     let frame: number;
 
@@ -142,8 +109,6 @@
     return () => window.cancelAnimationFrame(frame);
   }, []);
 
-=======
->>>>>>> f3b4db1c
   if (!isVisible) return null;
 
   return (
